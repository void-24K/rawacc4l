--- conflicted
+++ resolved
@@ -30,30 +30,30 @@
         /// </summary>
         private void InitializeComponent()
         {
-            System.Windows.Forms.DataVisualization.Charting.ChartArea chartArea13 = new System.Windows.Forms.DataVisualization.Charting.ChartArea();
-            System.Windows.Forms.DataVisualization.Charting.Legend legend13 = new System.Windows.Forms.DataVisualization.Charting.Legend();
-            System.Windows.Forms.DataVisualization.Charting.Series series25 = new System.Windows.Forms.DataVisualization.Charting.Series();
-            System.Windows.Forms.DataVisualization.Charting.Series series26 = new System.Windows.Forms.DataVisualization.Charting.Series();
-            System.Windows.Forms.DataVisualization.Charting.ChartArea chartArea14 = new System.Windows.Forms.DataVisualization.Charting.ChartArea();
-            System.Windows.Forms.DataVisualization.Charting.Legend legend14 = new System.Windows.Forms.DataVisualization.Charting.Legend();
-            System.Windows.Forms.DataVisualization.Charting.Series series27 = new System.Windows.Forms.DataVisualization.Charting.Series();
-            System.Windows.Forms.DataVisualization.Charting.Series series28 = new System.Windows.Forms.DataVisualization.Charting.Series();
-            System.Windows.Forms.DataVisualization.Charting.ChartArea chartArea15 = new System.Windows.Forms.DataVisualization.Charting.ChartArea();
-            System.Windows.Forms.DataVisualization.Charting.Legend legend15 = new System.Windows.Forms.DataVisualization.Charting.Legend();
-            System.Windows.Forms.DataVisualization.Charting.Series series29 = new System.Windows.Forms.DataVisualization.Charting.Series();
-            System.Windows.Forms.DataVisualization.Charting.Series series30 = new System.Windows.Forms.DataVisualization.Charting.Series();
-            System.Windows.Forms.DataVisualization.Charting.ChartArea chartArea16 = new System.Windows.Forms.DataVisualization.Charting.ChartArea();
-            System.Windows.Forms.DataVisualization.Charting.Legend legend16 = new System.Windows.Forms.DataVisualization.Charting.Legend();
-            System.Windows.Forms.DataVisualization.Charting.Series series31 = new System.Windows.Forms.DataVisualization.Charting.Series();
-            System.Windows.Forms.DataVisualization.Charting.Series series32 = new System.Windows.Forms.DataVisualization.Charting.Series();
-            System.Windows.Forms.DataVisualization.Charting.ChartArea chartArea17 = new System.Windows.Forms.DataVisualization.Charting.ChartArea();
-            System.Windows.Forms.DataVisualization.Charting.Legend legend17 = new System.Windows.Forms.DataVisualization.Charting.Legend();
-            System.Windows.Forms.DataVisualization.Charting.Series series33 = new System.Windows.Forms.DataVisualization.Charting.Series();
-            System.Windows.Forms.DataVisualization.Charting.Series series34 = new System.Windows.Forms.DataVisualization.Charting.Series();
-            System.Windows.Forms.DataVisualization.Charting.ChartArea chartArea18 = new System.Windows.Forms.DataVisualization.Charting.ChartArea();
-            System.Windows.Forms.DataVisualization.Charting.Legend legend18 = new System.Windows.Forms.DataVisualization.Charting.Legend();
-            System.Windows.Forms.DataVisualization.Charting.Series series35 = new System.Windows.Forms.DataVisualization.Charting.Series();
-            System.Windows.Forms.DataVisualization.Charting.Series series36 = new System.Windows.Forms.DataVisualization.Charting.Series();
+            System.Windows.Forms.DataVisualization.Charting.ChartArea chartArea1 = new System.Windows.Forms.DataVisualization.Charting.ChartArea();
+            System.Windows.Forms.DataVisualization.Charting.Legend legend1 = new System.Windows.Forms.DataVisualization.Charting.Legend();
+            System.Windows.Forms.DataVisualization.Charting.Series series1 = new System.Windows.Forms.DataVisualization.Charting.Series();
+            System.Windows.Forms.DataVisualization.Charting.Series series2 = new System.Windows.Forms.DataVisualization.Charting.Series();
+            System.Windows.Forms.DataVisualization.Charting.ChartArea chartArea2 = new System.Windows.Forms.DataVisualization.Charting.ChartArea();
+            System.Windows.Forms.DataVisualization.Charting.Legend legend2 = new System.Windows.Forms.DataVisualization.Charting.Legend();
+            System.Windows.Forms.DataVisualization.Charting.Series series3 = new System.Windows.Forms.DataVisualization.Charting.Series();
+            System.Windows.Forms.DataVisualization.Charting.Series series4 = new System.Windows.Forms.DataVisualization.Charting.Series();
+            System.Windows.Forms.DataVisualization.Charting.ChartArea chartArea3 = new System.Windows.Forms.DataVisualization.Charting.ChartArea();
+            System.Windows.Forms.DataVisualization.Charting.Legend legend3 = new System.Windows.Forms.DataVisualization.Charting.Legend();
+            System.Windows.Forms.DataVisualization.Charting.Series series5 = new System.Windows.Forms.DataVisualization.Charting.Series();
+            System.Windows.Forms.DataVisualization.Charting.Series series6 = new System.Windows.Forms.DataVisualization.Charting.Series();
+            System.Windows.Forms.DataVisualization.Charting.ChartArea chartArea4 = new System.Windows.Forms.DataVisualization.Charting.ChartArea();
+            System.Windows.Forms.DataVisualization.Charting.Legend legend4 = new System.Windows.Forms.DataVisualization.Charting.Legend();
+            System.Windows.Forms.DataVisualization.Charting.Series series7 = new System.Windows.Forms.DataVisualization.Charting.Series();
+            System.Windows.Forms.DataVisualization.Charting.Series series8 = new System.Windows.Forms.DataVisualization.Charting.Series();
+            System.Windows.Forms.DataVisualization.Charting.ChartArea chartArea5 = new System.Windows.Forms.DataVisualization.Charting.ChartArea();
+            System.Windows.Forms.DataVisualization.Charting.Legend legend5 = new System.Windows.Forms.DataVisualization.Charting.Legend();
+            System.Windows.Forms.DataVisualization.Charting.Series series9 = new System.Windows.Forms.DataVisualization.Charting.Series();
+            System.Windows.Forms.DataVisualization.Charting.Series series10 = new System.Windows.Forms.DataVisualization.Charting.Series();
+            System.Windows.Forms.DataVisualization.Charting.ChartArea chartArea6 = new System.Windows.Forms.DataVisualization.Charting.ChartArea();
+            System.Windows.Forms.DataVisualization.Charting.Legend legend6 = new System.Windows.Forms.DataVisualization.Charting.Legend();
+            System.Windows.Forms.DataVisualization.Charting.Series series11 = new System.Windows.Forms.DataVisualization.Charting.Series();
+            System.Windows.Forms.DataVisualization.Charting.Series series12 = new System.Windows.Forms.DataVisualization.Charting.Series();
             this.AccelerationChart = new System.Windows.Forms.DataVisualization.Charting.Chart();
             this.accelTypeDropX = new System.Windows.Forms.ComboBox();
             this.sensitivityBoxX = new System.Windows.Forms.TextBox();
@@ -91,18 +91,16 @@
             this.ScaleMenuItem = new System.Windows.Forms.ToolStripMenuItem();
             this.advancedToolStripMenuItem = new System.Windows.Forms.ToolStripMenuItem();
             this.capStyleToolStripMenuItem = new System.Windows.Forms.ToolStripMenuItem();
-<<<<<<< HEAD
-            this.sensitivityToolStripMenuItem = new System.Windows.Forms.ToolStripMenuItem();
-            this.velocityGainToolStripMenuItem = new System.Windows.Forms.ToolStripMenuItem();
+            this.gainCapToolStripMenuItem = new System.Windows.Forms.ToolStripMenuItem();
+            this.legacyCapToolStripMenuItem = new System.Windows.Forms.ToolStripMenuItem();
+            this.offsetStyleToolStripMenuItem = new System.Windows.Forms.ToolStripMenuItem();
+            this.gainOffsetToolStripMenuItem = new System.Windows.Forms.ToolStripMenuItem();
+            this.legacyOffsetToolStripMenuItem = new System.Windows.Forms.ToolStripMenuItem();
+            this.startupToolStripMenuItem = new System.Windows.Forms.ToolStripMenuItem();
+            this.AutoWriteMenuItem = new System.Windows.Forms.ToolStripMenuItem();
             this.toolStripMenuItem1 = new System.Windows.Forms.ToolStripMenuItem();
             this.wholeVectorToolStripMenuItem = new System.Windows.Forms.ToolStripMenuItem();
             this.byVectorComponentToolStripMenuItem = new System.Windows.Forms.ToolStripMenuItem();
-=======
-            this.gainCapToolStripMenuItem = new System.Windows.Forms.ToolStripMenuItem();
-            this.legacyCapToolStripMenuItem = new System.Windows.Forms.ToolStripMenuItem();
->>>>>>> 159abe32
-            this.startupToolStripMenuItem = new System.Windows.Forms.ToolStripMenuItem();
-            this.AutoWriteMenuItem = new System.Windows.Forms.ToolStripMenuItem();
             this.AccelerationChartY = new System.Windows.Forms.DataVisualization.Charting.Chart();
             this.VelocityChartY = new System.Windows.Forms.DataVisualization.Charting.Chart();
             this.GainChartY = new System.Windows.Forms.DataVisualization.Charting.Chart();
@@ -117,7 +115,6 @@
             this.WeightActiveXLabel = new System.Windows.Forms.Label();
             this.WeightActiveYLabel = new System.Windows.Forms.Label();
             this.CapActiveYLabel = new System.Windows.Forms.Label();
-<<<<<<< HEAD
             this.OffsetActiveXLabel = new System.Windows.Forms.Label();
             this.LimitExpActiveXLabel = new System.Windows.Forms.Label();
             this.MidpointActiveXLabel = new System.Windows.Forms.Label();
@@ -140,14 +137,6 @@
             this.OptionSetXTitle = new System.Windows.Forms.Label();
             this.OptionSetYTitle = new System.Windows.Forms.Label();
             this.AccelTypeActiveLabelY = new System.Windows.Forms.Label();
-=======
-            this.OffsetActiveLabel = new System.Windows.Forms.Label();
-            this.LimitExpActiveLabel = new System.Windows.Forms.Label();
-            this.MidpointActiveLabel = new System.Windows.Forms.Label();
-            this.offsetStyleToolStripMenuItem = new System.Windows.Forms.ToolStripMenuItem();
-            this.gainOffsetToolStripMenuItem = new System.Windows.Forms.ToolStripMenuItem();
-            this.legacyOffsetToolStripMenuItem = new System.Windows.Forms.ToolStripMenuItem();
->>>>>>> 159abe32
             ((System.ComponentModel.ISupportInitialize)(this.AccelerationChart)).BeginInit();
             ((System.ComponentModel.ISupportInitialize)(this.VelocityChart)).BeginInit();
             ((System.ComponentModel.ISupportInitialize)(this.GainChart)).BeginInit();
@@ -159,25 +148,25 @@
             // 
             // AccelerationChart
             // 
-            chartArea13.AxisX.Title = "Speed (counts/ms)";
-            chartArea13.AxisY.Title = "Sensitivity (magnitude ratio)";
-            chartArea13.Name = "ChartArea1";
-            this.AccelerationChart.ChartAreas.Add(chartArea13);
-            legend13.Name = "Legend1";
-            this.AccelerationChart.Legends.Add(legend13);
+            chartArea1.AxisX.Title = "Speed (counts/ms)";
+            chartArea1.AxisY.Title = "Sensitivity (magnitude ratio)";
+            chartArea1.Name = "ChartArea1";
+            this.AccelerationChart.ChartAreas.Add(chartArea1);
+            legend1.Name = "Legend1";
+            this.AccelerationChart.Legends.Add(legend1);
             this.AccelerationChart.Location = new System.Drawing.Point(432, 0);
             this.AccelerationChart.Name = "AccelerationChart";
-            series25.ChartArea = "ChartArea1";
-            series25.ChartType = System.Windows.Forms.DataVisualization.Charting.SeriesChartType.Line;
-            series25.Legend = "Legend1";
-            series25.Name = "Accelerated Sensitivity";
-            series26.ChartArea = "ChartArea1";
-            series26.ChartType = System.Windows.Forms.DataVisualization.Charting.SeriesChartType.Point;
-            series26.Color = System.Drawing.Color.FromArgb(((int)(((byte)(192)))), ((int)(((byte)(0)))), ((int)(((byte)(0)))));
-            series26.Legend = "Legend1";
-            series26.Name = "LastAccelVal";
-            this.AccelerationChart.Series.Add(series25);
-            this.AccelerationChart.Series.Add(series26);
+            series1.ChartArea = "ChartArea1";
+            series1.ChartType = System.Windows.Forms.DataVisualization.Charting.SeriesChartType.Line;
+            series1.Legend = "Legend1";
+            series1.Name = "Accelerated Sensitivity";
+            series2.ChartArea = "ChartArea1";
+            series2.ChartType = System.Windows.Forms.DataVisualization.Charting.SeriesChartType.Point;
+            series2.Color = System.Drawing.Color.FromArgb(((int)(((byte)(192)))), ((int)(((byte)(0)))), ((int)(((byte)(0)))));
+            series2.Legend = "Legend1";
+            series2.Name = "LastAccelVal";
+            this.AccelerationChart.Series.Add(series1);
+            this.AccelerationChart.Series.Add(series2);
             this.AccelerationChart.Size = new System.Drawing.Size(723, 328);
             this.AccelerationChart.TabIndex = 0;
             this.AccelerationChart.Text = "Sensitivity";
@@ -378,50 +367,50 @@
             // 
             // VelocityChart
             // 
-            chartArea14.AxisX.Title = "Speed (count/ms)";
-            chartArea14.AxisY.Title = "Output Speed (counts/ms)";
-            chartArea14.Name = "ChartArea1";
-            this.VelocityChart.ChartAreas.Add(chartArea14);
-            legend14.Name = "Legend1";
-            this.VelocityChart.Legends.Add(legend14);
+            chartArea2.AxisX.Title = "Speed (count/ms)";
+            chartArea2.AxisY.Title = "Output Speed (counts/ms)";
+            chartArea2.Name = "ChartArea1";
+            this.VelocityChart.ChartAreas.Add(chartArea2);
+            legend2.Name = "Legend1";
+            this.VelocityChart.Legends.Add(legend2);
             this.VelocityChart.Location = new System.Drawing.Point(432, 334);
             this.VelocityChart.Name = "VelocityChart";
-            series27.ChartArea = "ChartArea1";
-            series27.ChartType = System.Windows.Forms.DataVisualization.Charting.SeriesChartType.Line;
-            series27.Legend = "Legend1";
-            series27.Name = "Mouse Velocity";
-            series28.ChartArea = "ChartArea1";
-            series28.ChartType = System.Windows.Forms.DataVisualization.Charting.SeriesChartType.Point;
-            series28.Color = System.Drawing.Color.FromArgb(((int)(((byte)(192)))), ((int)(((byte)(0)))), ((int)(((byte)(0)))));
-            series28.Legend = "Legend1";
-            series28.Name = "LastVelocityVal";
-            this.VelocityChart.Series.Add(series27);
-            this.VelocityChart.Series.Add(series28);
+            series3.ChartArea = "ChartArea1";
+            series3.ChartType = System.Windows.Forms.DataVisualization.Charting.SeriesChartType.Line;
+            series3.Legend = "Legend1";
+            series3.Name = "Mouse Velocity";
+            series4.ChartArea = "ChartArea1";
+            series4.ChartType = System.Windows.Forms.DataVisualization.Charting.SeriesChartType.Point;
+            series4.Color = System.Drawing.Color.FromArgb(((int)(((byte)(192)))), ((int)(((byte)(0)))), ((int)(((byte)(0)))));
+            series4.Legend = "Legend1";
+            series4.Name = "LastVelocityVal";
+            this.VelocityChart.Series.Add(series3);
+            this.VelocityChart.Series.Add(series4);
             this.VelocityChart.Size = new System.Drawing.Size(723, 307);
             this.VelocityChart.TabIndex = 28;
             this.VelocityChart.Text = "chart1";
             // 
             // GainChart
             // 
-            chartArea15.AxisX.Title = "Speed (counts/ms)";
-            chartArea15.AxisY.Title = "Slope of Velocity Chart";
-            chartArea15.Name = "ChartArea1";
-            this.GainChart.ChartAreas.Add(chartArea15);
-            legend15.Name = "Legend1";
-            this.GainChart.Legends.Add(legend15);
+            chartArea3.AxisX.Title = "Speed (counts/ms)";
+            chartArea3.AxisY.Title = "Slope of Velocity Chart";
+            chartArea3.Name = "ChartArea1";
+            this.GainChart.ChartAreas.Add(chartArea3);
+            legend3.Name = "Legend1";
+            this.GainChart.Legends.Add(legend3);
             this.GainChart.Location = new System.Drawing.Point(432, 647);
             this.GainChart.Name = "GainChart";
-            series29.ChartArea = "ChartArea1";
-            series29.ChartType = System.Windows.Forms.DataVisualization.Charting.SeriesChartType.Line;
-            series29.Legend = "Legend1";
-            series29.Name = "Velocity Gain";
-            series30.ChartArea = "ChartArea1";
-            series30.ChartType = System.Windows.Forms.DataVisualization.Charting.SeriesChartType.Point;
-            series30.Color = System.Drawing.Color.FromArgb(((int)(((byte)(192)))), ((int)(((byte)(0)))), ((int)(((byte)(0)))));
-            series30.Legend = "Legend1";
-            series30.Name = "LastGainVal";
-            this.GainChart.Series.Add(series29);
-            this.GainChart.Series.Add(series30);
+            series5.ChartArea = "ChartArea1";
+            series5.ChartType = System.Windows.Forms.DataVisualization.Charting.SeriesChartType.Line;
+            series5.Legend = "Legend1";
+            series5.Name = "Velocity Gain";
+            series6.ChartArea = "ChartArea1";
+            series6.ChartType = System.Windows.Forms.DataVisualization.Charting.SeriesChartType.Point;
+            series6.Color = System.Drawing.Color.FromArgb(((int)(((byte)(192)))), ((int)(((byte)(0)))), ((int)(((byte)(0)))));
+            series6.Legend = "Legend1";
+            series6.Name = "LastGainVal";
+            this.GainChart.Series.Add(series5);
+            this.GainChart.Series.Add(series6);
             this.GainChart.Size = new System.Drawing.Size(723, 309);
             this.GainChart.TabIndex = 29;
             this.GainChart.Text = "chart1";
@@ -504,11 +493,8 @@
             // 
             this.advancedToolStripMenuItem.DropDownItems.AddRange(new System.Windows.Forms.ToolStripItem[] {
             this.capStyleToolStripMenuItem,
-<<<<<<< HEAD
+            this.offsetStyleToolStripMenuItem,
             this.toolStripMenuItem1});
-=======
-            this.offsetStyleToolStripMenuItem});
->>>>>>> 159abe32
             this.advancedToolStripMenuItem.Name = "advancedToolStripMenuItem";
             this.advancedToolStripMenuItem.Size = new System.Drawing.Size(72, 20);
             this.advancedToolStripMenuItem.Text = "Advanced";
@@ -519,11 +505,7 @@
             this.gainCapToolStripMenuItem,
             this.legacyCapToolStripMenuItem});
             this.capStyleToolStripMenuItem.Name = "capStyleToolStripMenuItem";
-<<<<<<< HEAD
-            this.capStyleToolStripMenuItem.Size = new System.Drawing.Size(163, 22);
-=======
             this.capStyleToolStripMenuItem.Size = new System.Drawing.Size(180, 22);
->>>>>>> 159abe32
             this.capStyleToolStripMenuItem.Text = "Cap Style";
             // 
             // gainCapToolStripMenuItem
@@ -531,14 +513,52 @@
             this.gainCapToolStripMenuItem.Checked = true;
             this.gainCapToolStripMenuItem.CheckState = System.Windows.Forms.CheckState.Checked;
             this.gainCapToolStripMenuItem.Name = "gainCapToolStripMenuItem";
-            this.gainCapToolStripMenuItem.Size = new System.Drawing.Size(180, 22);
+            this.gainCapToolStripMenuItem.Size = new System.Drawing.Size(147, 22);
             this.gainCapToolStripMenuItem.Text = "Gain (Default)";
             // 
             // legacyCapToolStripMenuItem
             // 
             this.legacyCapToolStripMenuItem.Name = "legacyCapToolStripMenuItem";
-            this.legacyCapToolStripMenuItem.Size = new System.Drawing.Size(180, 22);
+            this.legacyCapToolStripMenuItem.Size = new System.Drawing.Size(147, 22);
             this.legacyCapToolStripMenuItem.Text = "Legacy";
+            // 
+            // offsetStyleToolStripMenuItem
+            // 
+            this.offsetStyleToolStripMenuItem.DropDownItems.AddRange(new System.Windows.Forms.ToolStripItem[] {
+            this.gainOffsetToolStripMenuItem,
+            this.legacyOffsetToolStripMenuItem});
+            this.offsetStyleToolStripMenuItem.Name = "offsetStyleToolStripMenuItem";
+            this.offsetStyleToolStripMenuItem.Size = new System.Drawing.Size(180, 22);
+            this.offsetStyleToolStripMenuItem.Text = "Offset Style";
+            // 
+            // gainOffsetToolStripMenuItem
+            // 
+            this.gainOffsetToolStripMenuItem.Name = "gainOffsetToolStripMenuItem";
+            this.gainOffsetToolStripMenuItem.Size = new System.Drawing.Size(147, 22);
+            this.gainOffsetToolStripMenuItem.Text = "Gain (Default)";
+            // 
+            // legacyOffsetToolStripMenuItem
+            // 
+            this.legacyOffsetToolStripMenuItem.Name = "legacyOffsetToolStripMenuItem";
+            this.legacyOffsetToolStripMenuItem.Size = new System.Drawing.Size(147, 22);
+            this.legacyOffsetToolStripMenuItem.Text = "Legacy";
+            // 
+            // startupToolStripMenuItem
+            // 
+            this.startupToolStripMenuItem.DropDownItems.AddRange(new System.Windows.Forms.ToolStripItem[] {
+            this.AutoWriteMenuItem});
+            this.startupToolStripMenuItem.Name = "startupToolStripMenuItem";
+            this.startupToolStripMenuItem.Size = new System.Drawing.Size(57, 20);
+            this.startupToolStripMenuItem.Text = "Startup";
+            // 
+            // AutoWriteMenuItem
+            // 
+            this.AutoWriteMenuItem.Checked = true;
+            this.AutoWriteMenuItem.CheckOnClick = true;
+            this.AutoWriteMenuItem.CheckState = System.Windows.Forms.CheckState.Checked;
+            this.AutoWriteMenuItem.Name = "AutoWriteMenuItem";
+            this.AutoWriteMenuItem.Size = new System.Drawing.Size(229, 22);
+            this.AutoWriteMenuItem.Text = "Apply Settings File on Startup";
             // 
             // toolStripMenuItem1
             // 
@@ -564,94 +584,77 @@
             this.byVectorComponentToolStripMenuItem.Size = new System.Drawing.Size(154, 22);
             this.byVectorComponentToolStripMenuItem.Text = "By Component";
             // 
-            // startupToolStripMenuItem
-            // 
-            this.startupToolStripMenuItem.DropDownItems.AddRange(new System.Windows.Forms.ToolStripItem[] {
-            this.AutoWriteMenuItem});
-            this.startupToolStripMenuItem.Name = "startupToolStripMenuItem";
-            this.startupToolStripMenuItem.Size = new System.Drawing.Size(57, 20);
-            this.startupToolStripMenuItem.Text = "Startup";
-            // 
-            // AutoWriteMenuItem
-            // 
-            this.AutoWriteMenuItem.Checked = true;
-            this.AutoWriteMenuItem.CheckOnClick = true;
-            this.AutoWriteMenuItem.CheckState = System.Windows.Forms.CheckState.Checked;
-            this.AutoWriteMenuItem.Name = "AutoWriteMenuItem";
-            this.AutoWriteMenuItem.Size = new System.Drawing.Size(229, 22);
-            this.AutoWriteMenuItem.Text = "Apply Settings File on Startup";
-            // 
             // AccelerationChartY
             // 
-            chartArea16.AxisX.Title = "Speed (counts/ms)";
-            chartArea16.AxisY.Title = "Sensitivity (magnitude ratio)";
-            chartArea16.Name = "ChartArea1";
-            this.AccelerationChartY.ChartAreas.Add(chartArea16);
-            legend16.Name = "Legend1";
-            this.AccelerationChartY.Legends.Add(legend16);
+            chartArea4.AxisX.Title = "Speed (counts/ms)";
+            chartArea4.AxisY.Title = "Sensitivity (magnitude ratio)";
+            chartArea4.Name = "ChartArea1";
+            this.AccelerationChartY.ChartAreas.Add(chartArea4);
+            legend4.Name = "Legend1";
+            this.AccelerationChartY.Legends.Add(legend4);
             this.AccelerationChartY.Location = new System.Drawing.Point(1161, 0);
             this.AccelerationChartY.Name = "AccelerationChartY";
-            series31.ChartArea = "ChartArea1";
-            series31.ChartType = System.Windows.Forms.DataVisualization.Charting.SeriesChartType.Line;
-            series31.Legend = "Legend1";
-            series31.Name = "Accelerated Sensitivity";
-            series32.ChartArea = "ChartArea1";
-            series32.ChartType = System.Windows.Forms.DataVisualization.Charting.SeriesChartType.Point;
-            series32.Color = System.Drawing.Color.FromArgb(((int)(((byte)(192)))), ((int)(((byte)(0)))), ((int)(((byte)(0)))));
-            series32.Legend = "Legend1";
-            series32.Name = "LastAccelVal";
-            this.AccelerationChartY.Series.Add(series31);
-            this.AccelerationChartY.Series.Add(series32);
+            series7.ChartArea = "ChartArea1";
+            series7.ChartType = System.Windows.Forms.DataVisualization.Charting.SeriesChartType.Line;
+            series7.Legend = "Legend1";
+            series7.Name = "Accelerated Sensitivity";
+            series8.ChartArea = "ChartArea1";
+            series8.ChartType = System.Windows.Forms.DataVisualization.Charting.SeriesChartType.Point;
+            series8.Color = System.Drawing.Color.FromArgb(((int)(((byte)(192)))), ((int)(((byte)(0)))), ((int)(((byte)(0)))));
+            series8.Legend = "Legend1";
+            series8.Name = "LastAccelVal";
+            this.AccelerationChartY.Series.Add(series7);
+            this.AccelerationChartY.Series.Add(series8);
             this.AccelerationChartY.Size = new System.Drawing.Size(723, 328);
             this.AccelerationChartY.TabIndex = 31;
             this.AccelerationChartY.Text = "chart1";
             // 
             // VelocityChartY
             // 
-            chartArea17.AxisX.Title = "Speed (count/ms)";
-            chartArea17.AxisY.Title = "Output Speed (counts/ms)";
-            chartArea17.Name = "ChartArea1";
-            this.VelocityChartY.ChartAreas.Add(chartArea17);
-            legend17.Name = "Legend1";
-            this.VelocityChartY.Legends.Add(legend17);
+            chartArea5.AxisX.Title = "Speed (count/ms)";
+            chartArea5.AxisY.Title = "Output Speed (counts/ms)";
+            chartArea5.Name = "ChartArea1";
+            this.VelocityChartY.ChartAreas.Add(chartArea5);
+            legend5.Name = "Legend1";
+            this.VelocityChartY.Legends.Add(legend5);
             this.VelocityChartY.Location = new System.Drawing.Point(1161, 334);
             this.VelocityChartY.Name = "VelocityChartY";
-            series33.ChartArea = "ChartArea1";
-            series33.ChartType = System.Windows.Forms.DataVisualization.Charting.SeriesChartType.Line;
-            series33.Legend = "Legend1";
-            series33.Name = "Mouse Velocity";
-            series34.ChartArea = "ChartArea1";
-            series34.ChartType = System.Windows.Forms.DataVisualization.Charting.SeriesChartType.Point;
-            series34.Color = System.Drawing.Color.FromArgb(((int)(((byte)(192)))), ((int)(((byte)(0)))), ((int)(((byte)(0)))));
-            series34.Legend = "Legend1";
-            series34.Name = "LastVelocityVal";
-            this.VelocityChartY.Series.Add(series33);
-            this.VelocityChartY.Series.Add(series34);
+            series9.ChartArea = "ChartArea1";
+            series9.ChartType = System.Windows.Forms.DataVisualization.Charting.SeriesChartType.Line;
+            series9.Legend = "Legend1";
+            series9.Name = "Mouse Velocity";
+            series10.ChartArea = "ChartArea1";
+            series10.ChartType = System.Windows.Forms.DataVisualization.Charting.SeriesChartType.Point;
+            series10.Color = System.Drawing.Color.FromArgb(((int)(((byte)(192)))), ((int)(((byte)(0)))), ((int)(((byte)(0)))));
+            series10.Legend = "Legend1";
+            series10.Name = "LastVelocityVal";
+            this.VelocityChartY.Series.Add(series9);
+            this.VelocityChartY.Series.Add(series10);
             this.VelocityChartY.Size = new System.Drawing.Size(723, 307);
             this.VelocityChartY.TabIndex = 32;
             this.VelocityChartY.Text = "chart1";
             // 
             // GainChartY
             // 
-            chartArea18.AxisX.Title = "Speed (counts/ms)";
-            chartArea18.AxisY.Title = "Slope of Velocity Chart";
-            chartArea18.Name = "ChartArea1";
-            this.GainChartY.ChartAreas.Add(chartArea18);
-            legend18.Name = "Legend1";
-            this.GainChartY.Legends.Add(legend18);
+            chartArea6.AxisX.Title = "Speed (counts/ms)";
+            chartArea6.AxisY.Title = "Slope of Velocity Chart";
+            chartArea6.Name = "ChartArea1";
+            this.GainChartY.ChartAreas.Add(chartArea6);
+            legend6.Name = "Legend1";
+            this.GainChartY.Legends.Add(legend6);
             this.GainChartY.Location = new System.Drawing.Point(1161, 647);
             this.GainChartY.Name = "GainChartY";
-            series35.ChartArea = "ChartArea1";
-            series35.ChartType = System.Windows.Forms.DataVisualization.Charting.SeriesChartType.Line;
-            series35.Legend = "Legend1";
-            series35.Name = "Velocity Gain";
-            series36.ChartArea = "ChartArea1";
-            series36.ChartType = System.Windows.Forms.DataVisualization.Charting.SeriesChartType.Point;
-            series36.Color = System.Drawing.Color.FromArgb(((int)(((byte)(192)))), ((int)(((byte)(0)))), ((int)(((byte)(0)))));
-            series36.Legend = "Legend1";
-            series36.Name = "LastGainVal";
-            this.GainChartY.Series.Add(series35);
-            this.GainChartY.Series.Add(series36);
+            series11.ChartArea = "ChartArea1";
+            series11.ChartType = System.Windows.Forms.DataVisualization.Charting.SeriesChartType.Line;
+            series11.Legend = "Legend1";
+            series11.Name = "Velocity Gain";
+            series12.ChartArea = "ChartArea1";
+            series12.ChartType = System.Windows.Forms.DataVisualization.Charting.SeriesChartType.Point;
+            series12.Color = System.Drawing.Color.FromArgb(((int)(((byte)(192)))), ((int)(((byte)(0)))), ((int)(((byte)(0)))));
+            series12.Legend = "Legend1";
+            series12.Name = "LastGainVal";
+            this.GainChartY.Series.Add(series11);
+            this.GainChartY.Series.Add(series12);
             this.GainChartY.Size = new System.Drawing.Size(723, 309);
             this.GainChartY.TabIndex = 33;
             this.GainChartY.Text = "chart1";
@@ -946,27 +949,6 @@
             this.AccelTypeActiveLabelY.Size = new System.Drawing.Size(13, 13);
             this.AccelTypeActiveLabelY.TabIndex = 66;
             this.AccelTypeActiveLabelY.Text = "0";
-            // 
-            // offsetStyleToolStripMenuItem
-            // 
-            this.offsetStyleToolStripMenuItem.DropDownItems.AddRange(new System.Windows.Forms.ToolStripItem[] {
-            this.gainOffsetToolStripMenuItem,
-            this.legacyOffsetToolStripMenuItem});
-            this.offsetStyleToolStripMenuItem.Name = "offsetStyleToolStripMenuItem";
-            this.offsetStyleToolStripMenuItem.Size = new System.Drawing.Size(180, 22);
-            this.offsetStyleToolStripMenuItem.Text = "Offset Style";
-            // 
-            // gainOffsetToolStripMenuItem
-            // 
-            this.gainOffsetToolStripMenuItem.Name = "gainOffsetToolStripMenuItem";
-            this.gainOffsetToolStripMenuItem.Size = new System.Drawing.Size(180, 22);
-            this.gainOffsetToolStripMenuItem.Text = "Gain (Default)";
-            // 
-            // legacyOffsetToolStripMenuItem
-            // 
-            this.legacyOffsetToolStripMenuItem.Name = "legacyOffsetToolStripMenuItem";
-            this.legacyOffsetToolStripMenuItem.Size = new System.Drawing.Size(180, 22);
-            this.legacyOffsetToolStripMenuItem.Text = "Legacy";
             // 
             // RawAcceleration
             // 
@@ -1113,7 +1095,6 @@
         private System.Windows.Forms.Label MidpointActiveXLabel;
         private System.Windows.Forms.ToolStripMenuItem startupToolStripMenuItem;
         private System.Windows.Forms.ToolStripMenuItem AutoWriteMenuItem;
-<<<<<<< HEAD
         private System.Windows.Forms.ToolStripMenuItem toolStripMenuItem1;
         private System.Windows.Forms.ToolStripMenuItem wholeVectorToolStripMenuItem;
         private System.Windows.Forms.ToolStripMenuItem byVectorComponentToolStripMenuItem;
@@ -1136,10 +1117,9 @@
         private System.Windows.Forms.Label OptionSetXTitle;
         private System.Windows.Forms.Label OptionSetYTitle;
         private System.Windows.Forms.Label AccelTypeActiveLabelY;
-=======
         private System.Windows.Forms.ToolStripMenuItem offsetStyleToolStripMenuItem;
         private System.Windows.Forms.ToolStripMenuItem gainOffsetToolStripMenuItem;
         private System.Windows.Forms.ToolStripMenuItem legacyOffsetToolStripMenuItem;
->>>>>>> 159abe32
+        private System.Windows.Forms.ToolStripMenuItem toolStripMenuItem2;
     }
 }
