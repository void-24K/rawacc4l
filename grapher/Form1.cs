--- conflicted
+++ resolved
@@ -57,8 +57,10 @@
                 showVelocityGainToolStripMenuItem,
                 wholeVectorToolStripMenuItem,
                 byVectorComponentToolStripMenuItem,
-                sensitivityToolStripMenuItem,
-                velocityGainToolStripMenuItem,
+                gainCapToolStripMenuItem,
+                legacyCapToolStripMenuItem,
+                gainOffsetToolStripMenuItem,
+                legacyOffsetToolStripMenuItem,
                 AutoWriteMenuItem,
                 scaleByDPIToolStripMenuItem,
                 DPITextBox,
@@ -70,7 +72,6 @@
                 weightBoxY,
                 capBoxX,
                 capBoxY,
-<<<<<<< HEAD
                 offsetBoxX,
                 offsetBoxY,
                 accelerationBoxX,
@@ -116,99 +117,6 @@
                 OptionSetXTitle,
                 OptionSetYTitle,
                 MouseLabel);
-
-=======
-                capXYLock,
-                this,
-                0,
-                capLabel,
-                new ActiveValueLabelXY(
-                    new ActiveValueLabel(CapActiveXLabel, ActiveValueTitle),
-                    new ActiveValueLabel(CapActiveYLabel, ActiveValueTitle)),
-                "Cap",
-                accelCharts);
-
-            var offset = new Option(
-                offsetBox,
-                this,
-                0,
-                offsetLabel,
-                new ActiveValueLabel(OffsetActiveLabel, ActiveValueTitle),
-                "Offset");
-
-            var offsetOptions = new OffsetOptions(
-                gainOffsetToolStripMenuItem,
-                legacyOffsetToolStripMenuItem,
-                offset);
-
-            // The name and layout of these options is handled by AccelerationOptions object.
-            var acceleration = new Option(
-                new Field(accelerationBox, this, 0),
-                constantOneLabel,
-                new ActiveValueLabel(AccelerationActiveLabel, ActiveValueTitle));
-
-            var limitOrExponent = new Option(
-                new Field(limitBox, this, 2),
-                constantTwoLabel,
-                new ActiveValueLabel(LimitExpActiveLabel, ActiveValueTitle));
-
-            var midpoint = new Option(
-                new Field(midpointBox, this, 0),
-                constantThreeLabel,
-                new ActiveValueLabel(MidpointActiveLabel, ActiveValueTitle));
-
-            var accelerationOptions = new AccelOptions(
-                accelTypeDrop,
-                new Option[]
-                {
-                    offset,
-                    acceleration,
-                    limitOrExponent,
-                    midpoint,
-                },
-                new OptionXY[]
-                {
-                    weight,
-                    cap,
-                },
-                writeButton,
-                new ActiveValueLabel(AccelTypeActiveLabel, ActiveValueTitle));
-
-            var capOptions = new CapOptions(
-                gainCapToolStripMenuItem,
-                legacyCapToolStripMenuItem,
-                cap,
-                weight);
-
-            var accelCalculator = new AccelCalculator(
-                new Field(DPITextBox.TextBox, this, AccelCalculator.DefaultDPI),
-                new Field(PollRateTextBox.TextBox, this, AccelCalculator.DefaultPollRate));
-
-            var settings = new SettingsManager(
-                activeAccel,
-                accelCalculator.DPI,
-                accelCalculator.PollRate,
-                AutoWriteMenuItem);
-
-            AccelGUI = new AccelGUI(
-                this,
-                accelCalculator,
-                accelCharts,
-                settings,
-                accelerationOptions,
-                sensitivity,
-                rotation,
-                weight,
-                capOptions,
-                offsetOptions,
-                acceleration,
-                limitOrExponent,
-                midpoint,
-                writeButton,
-                MouseLabel,
-                ScaleMenuItem,
-                AutoWriteMenuItem);
->>>>>>> 159abe32
         }
 
         #endregion Constructor
