﻿using grapher.Models.Calculations;
using grapher.Models.Mouse;
using grapher.Models.Options;
using grapher.Models.Serialized;
using System;
using System.CodeDom;
using System.Collections.Generic;
using System.Collections.ObjectModel;
using System.Linq;
using System.Text;
using System.Threading.Tasks;
using System.Windows.Forms;
using System.Windows.Forms.DataVisualization.Charting;

namespace grapher
{
    public class AccelGUI
    {

        #region Constructors

        public AccelGUI(
            RawAcceleration accelForm,
            AccelCalculator accelCalculator,
            AccelCharts accelCharts,
            SettingsManager settings,
            ApplyOptions applyOptions,
            OptionXY sensitivity,
            Option rotation,
<<<<<<< HEAD
=======
            OptionXY weight,
            CapOptions cap,
            OffsetOptions offset,
            Option acceleration,
            Option limtOrExp,
            Option midpoint,
>>>>>>> 159abe32
            Button writeButton,
            Label mouseMoveLabel,
            ToolStripMenuItem scaleMenuItem)
        {
            AccelForm = accelForm;
            AccelCalculator = accelCalculator;
            AccelCharts = accelCharts;
            ApplyOptions = applyOptions;
            Sensitivity = sensitivity;
            Rotation = rotation;
            WriteButton = writeButton;
            ScaleMenuItem = scaleMenuItem;
            Settings = settings;
            Settings.Startup();
            RefreshOnRead();

            MouseWatcher = new MouseWatcher(AccelForm, mouseMoveLabel, AccelCharts);

            ScaleMenuItem.Click += new System.EventHandler(OnScaleMenuItemClick);
        }

        #endregion Constructors

        #region Properties

        public RawAcceleration AccelForm { get; }

        public AccelCalculator AccelCalculator { get; }

        public AccelCharts AccelCharts { get; }

        public SettingsManager Settings { get; }

        public ApplyOptions ApplyOptions { get; }

        public OptionXY Sensitivity { get; }

        public Option Rotation { get; }

<<<<<<< HEAD
=======
        public OptionXY Weight { get; }

        public CapOptions Cap { get; }

        public OffsetOptions Offset { get; }

        public Option Acceleration { get; }

        public Option LimitOrExponent { get; }

        public Option Midpoint { get; }

>>>>>>> 159abe32
        public Button WriteButton { get; }

        public MouseWatcher MouseWatcher { get; }

        public ToolStripMenuItem ScaleMenuItem { get; }

        #endregion Properties

        #region Methods

        public void UpdateActiveSettingsFromFields()
        {
            var settings = new DriverSettings
            {
                rotation = Rotation.Field.Data,
                sensitivity = new Vec2<double>
                {
                    x = Sensitivity.Fields.X,
                    y = Sensitivity.Fields.Y
                },
<<<<<<< HEAD
                combineMagnitudes = ApplyOptions.IsWhole,
                modes = ApplyOptions.GetModes(),
                args = ApplyOptions.GetArgs(),
=======
                combineMagnitudes = true,
                modes = new Vec2<AccelMode>
                {
                    x = (AccelMode)AccelerationOptions.AccelerationIndex
                },
                args = new Vec2<AccelArgs>
                {
                    x = new AccelArgs
                    {
                        offset = Offset.Offset,
                        legacy_offset = Offset.LegacyOffset,
                        weight = Weight.Fields.X,
                        gainCap = Cap.VelocityGainCap,
                        scaleCap = Cap.SensitivityCapX,
                        accel = Acceleration.Field.Data,
                        rate = Acceleration.Field.Data,
                        powerScale = Acceleration.Field.Data,
                        limit = LimitOrExponent.Field.Data,
                        exponent = LimitOrExponent.Field.Data,
                        powerExponent = LimitOrExponent.Field.Data,
                        midpoint = Midpoint.Field.Data
                    }
                },
>>>>>>> 159abe32
                minimumTime = .4
            };

            Settings.UpdateActiveSettings(settings, () =>
            {
                AccelForm.Invoke((MethodInvoker)delegate
                {
                    UpdateGraph();
                });
            });
<<<<<<< HEAD
            RefreshOnRead();
        }

        public void RefreshOnRead()
        {
            AccelCharts.RefreshXY(Settings.RawAccelSettings.AccelerationSettings.combineMagnitudes);
            UpdateGraph();
            UpdateShownActiveValues();
=======
            
>>>>>>> 159abe32
        }

        public void UpdateGraph()
        {
            AccelCalculator.Calculate(
                AccelCharts.AccelData, 
                Settings.ActiveAccel, 
                Settings.RawAccelSettings.AccelerationSettings);
            AccelCharts.Bind();
        }

        public void UpdateShownActiveValues()
        {
            var settings = Settings.RawAccelSettings.AccelerationSettings;

            Sensitivity.SetActiveValues(settings.sensitivity.x, settings.sensitivity.y);
            Rotation.SetActiveValue(settings.rotation);
<<<<<<< HEAD
            ApplyOptions.SetActiveValues(settings);

=======
            AccelerationOptions.SetActiveValue((int)settings.modes.x);
            Offset.SetActiveValue(settings.args.x.offset, settings.args.y.offset);
            Weight.SetActiveValues(settings.args.x.weight, settings.args.x.weight);
            Acceleration.SetActiveValue(settings.args.x.accel); // rate, powerscale
            LimitOrExponent.SetActiveValue(settings.args.x.limit); //exp, powerexp
            Midpoint.SetActiveValue(settings.args.x.midpoint);
            //Cap.SetActiveValues(Settings.ActiveAccel.GainCap, Settings.ActiveAccel.CapX, Settings.ActiveAccel.CapY, Settings.ActiveAccel.GainCapEnabled);
>>>>>>> 159abe32
        }

        private void OnScaleMenuItemClick(object sender, EventArgs e)
        {
            UpdateGraph();
        }

        #endregion Methods
    }

}<|MERGE_RESOLUTION|>--- conflicted
+++ resolved
@@ -27,15 +27,6 @@
             ApplyOptions applyOptions,
             OptionXY sensitivity,
             Option rotation,
-<<<<<<< HEAD
-=======
-            OptionXY weight,
-            CapOptions cap,
-            OffsetOptions offset,
-            Option acceleration,
-            Option limtOrExp,
-            Option midpoint,
->>>>>>> 159abe32
             Button writeButton,
             Label mouseMoveLabel,
             ToolStripMenuItem scaleMenuItem)
@@ -75,21 +66,6 @@
 
         public Option Rotation { get; }
 
-<<<<<<< HEAD
-=======
-        public OptionXY Weight { get; }
-
-        public CapOptions Cap { get; }
-
-        public OffsetOptions Offset { get; }
-
-        public Option Acceleration { get; }
-
-        public Option LimitOrExponent { get; }
-
-        public Option Midpoint { get; }
-
->>>>>>> 159abe32
         public Button WriteButton { get; }
 
         public MouseWatcher MouseWatcher { get; }
@@ -110,35 +86,9 @@
                     x = Sensitivity.Fields.X,
                     y = Sensitivity.Fields.Y
                 },
-<<<<<<< HEAD
                 combineMagnitudes = ApplyOptions.IsWhole,
                 modes = ApplyOptions.GetModes(),
                 args = ApplyOptions.GetArgs(),
-=======
-                combineMagnitudes = true,
-                modes = new Vec2<AccelMode>
-                {
-                    x = (AccelMode)AccelerationOptions.AccelerationIndex
-                },
-                args = new Vec2<AccelArgs>
-                {
-                    x = new AccelArgs
-                    {
-                        offset = Offset.Offset,
-                        legacy_offset = Offset.LegacyOffset,
-                        weight = Weight.Fields.X,
-                        gainCap = Cap.VelocityGainCap,
-                        scaleCap = Cap.SensitivityCapX,
-                        accel = Acceleration.Field.Data,
-                        rate = Acceleration.Field.Data,
-                        powerScale = Acceleration.Field.Data,
-                        limit = LimitOrExponent.Field.Data,
-                        exponent = LimitOrExponent.Field.Data,
-                        powerExponent = LimitOrExponent.Field.Data,
-                        midpoint = Midpoint.Field.Data
-                    }
-                },
->>>>>>> 159abe32
                 minimumTime = .4
             };
 
@@ -149,7 +99,6 @@
                     UpdateGraph();
                 });
             });
-<<<<<<< HEAD
             RefreshOnRead();
         }
 
@@ -158,9 +107,6 @@
             AccelCharts.RefreshXY(Settings.RawAccelSettings.AccelerationSettings.combineMagnitudes);
             UpdateGraph();
             UpdateShownActiveValues();
-=======
-            
->>>>>>> 159abe32
         }
 
         public void UpdateGraph()
@@ -178,18 +124,7 @@
 
             Sensitivity.SetActiveValues(settings.sensitivity.x, settings.sensitivity.y);
             Rotation.SetActiveValue(settings.rotation);
-<<<<<<< HEAD
             ApplyOptions.SetActiveValues(settings);
-
-=======
-            AccelerationOptions.SetActiveValue((int)settings.modes.x);
-            Offset.SetActiveValue(settings.args.x.offset, settings.args.y.offset);
-            Weight.SetActiveValues(settings.args.x.weight, settings.args.x.weight);
-            Acceleration.SetActiveValue(settings.args.x.accel); // rate, powerscale
-            LimitOrExponent.SetActiveValue(settings.args.x.limit); //exp, powerexp
-            Midpoint.SetActiveValue(settings.args.x.midpoint);
-            //Cap.SetActiveValues(Settings.ActiveAccel.GainCap, Settings.ActiveAccel.CapX, Settings.ActiveAccel.CapY, Settings.ActiveAccel.GainCapEnabled);
->>>>>>> 159abe32
         }
 
         private void OnScaleMenuItemClick(object sender, EventArgs e)
