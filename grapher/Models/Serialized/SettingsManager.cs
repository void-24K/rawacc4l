﻿using Newtonsoft.Json;
using System;
using System.Windows.Forms;

namespace grapher.Models.Serialized
{
    public class SettingsManager
    {
        #region Constructors

        public SettingsManager(
            ManagedAccel activeAccel,
            Field dpiField,
            Field pollRateField,
            ToolStripMenuItem autoWrite)
        {
            ActiveAccel = activeAccel;
            DpiField = dpiField;
            PollRateField = pollRateField;
            AutoWriteMenuItem = autoWrite;
        }

        #endregion Constructors

        #region Properties

        public ManagedAccel ActiveAccel { get; }

        public RawAccelSettings RawAccelSettings { get; private set; }

        private Field DpiField { get; set; }

        private Field PollRateField { get; set; }

        private ToolStripMenuItem AutoWriteMenuItem { get; set; }

<<<<<<< HEAD
        #endregion Properties

        #region Methods

        public void UpdateActiveSettings(DriverSettings settings)
=======
        public void UpdateActiveSettings(DriverSettings settings, Action afterAccelSettingsUpdate = null)
>>>>>>> 159abe32
        {
            settings.SendToDriverAndUpdate(ActiveAccel, () =>
            {
                RawAccelSettings.AccelerationSettings = settings;
                RawAccelSettings.GUISettings = new GUISettings
                {
                    AutoWriteToDriverOnStartup = AutoWriteMenuItem.Checked,
                    DPI = (int)DpiField.Data,
                    PollRate = (int)PollRateField.Data
                };

                RawAccelSettings.Save();

                afterAccelSettingsUpdate?.Invoke();
            });
        }

        public void UpdateActiveAccelFromFileSettings(DriverSettings settings)
        {
            settings.SendToDriverAndUpdate(ActiveAccel);

            DpiField.SetToEntered(RawAccelSettings.GUISettings.DPI);
            PollRateField.SetToEntered(RawAccelSettings.GUISettings.PollRate);
            AutoWriteMenuItem.Checked = RawAccelSettings.GUISettings.AutoWriteToDriverOnStartup;
        }

        public void Startup()
        {
            if (RawAccelSettings.Exists())
            {
                try
                {
                    RawAccelSettings = RawAccelSettings.Load();
                    if (RawAccelSettings.GUISettings.AutoWriteToDriverOnStartup)
                    {
                        UpdateActiveAccelFromFileSettings(RawAccelSettings.AccelerationSettings);
                    }
                    return;
                }
                catch (JsonSerializationException e)
                {
                    Console.WriteLine($"bad settings: {e}");
                }
            }

            RawAccelSettings = new RawAccelSettings(
                DriverSettings.GetActive(),
                new GUISettings
                {
                    AutoWriteToDriverOnStartup = AutoWriteMenuItem.Checked,
                    DPI = (int)DpiField.Data,
                    PollRate = (int)PollRateField.Data
                });
            RawAccelSettings.Save();
        }

        #endregion Methods
    }
}<|MERGE_RESOLUTION|>--- conflicted
+++ resolved
@@ -34,15 +34,11 @@
 
         private ToolStripMenuItem AutoWriteMenuItem { get; set; }
 
-<<<<<<< HEAD
         #endregion Properties
 
         #region Methods
 
-        public void UpdateActiveSettings(DriverSettings settings)
-=======
         public void UpdateActiveSettings(DriverSettings settings, Action afterAccelSettingsUpdate = null)
->>>>>>> 159abe32
         {
             settings.SendToDriverAndUpdate(ActiveAccel, () =>
             {
